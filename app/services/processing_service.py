import asyncio
import logging
from pathlib import Path
import shutil
import uuid
from uuid import UUID

from devdox_ai_git.repo_fetcher import RepoFetcher
from git import Repo
from together import Together
from datetime import datetime, timezone
from langchain_community.document_loaders import GitLoader
from langchain.text_splitter import RecursiveCharacterTextSplitter
from langchain_core.documents import Document
from typing import List, Dict, Any, Optional, Tuple
from app.infrastructure.database.repositories import (
    ContextRepositoryHelper,
    UserRepositoryHelper,
    RepoRepositoryHelper,
    GitLabelRepositoryHelper,
    CodeChunksRepositoryHelper,
)
from app.infrastructure.external_apis.git_clients import GitClientFactory
from encryption_src.fernet.service import FernetEncryptionHelper
from app.schemas.processing_result import ProcessingResult
from app.core.config import settings
from app.infrastructure.job_tracer.job_trace_metadata import JobTraceMetaData
from app.handlers.job_tracker import JobLevels, JobTracker

logger = logging.getLogger(__name__)

package_json_file = "package.json"
package_json_lock_file = "package-lock.json"
yarn_lock_file = "yarn.lock"
build_gradle_file = "build.gradle"
gradle_lockfile_file = "gradle.lockfile"
settings_gradle_file = "settings.gradle"
gradle_properties_file = "gradle.properties"
podfile_lock_file = "Podfile.lock"
podfile_file = "Podfile"

DEPENDENCY_FILES = {
    # Backend Languages
    "Python": [
        "requirements.txt",
        "requirements-dev.txt",
        "requirements-prod.txt",
        "Pipfile",
        "Pipfile.lock",
        "pyproject.toml",
        "poetry.lock",
        "setup.py",
        "setup.cfg",
        "environment.yml",
        "environment.yaml",
        "conda-requirements.txt",
        "pip.conf",
        "pip.ini",
        ".python-version",
    ],
    "nodejs": [
        package_json_file,
        package_json_lock_file,
        yarn_lock_file,
        "pnpm-lock.yaml",
        ".npmrc",
        ".yarnrc",
        ".nvmrc",
    ],
    "Java": [
        "pom.xml",
        build_gradle_file,
        "build.gradle.kts",
        gradle_lockfile_file,
        settings_gradle_file,
        gradle_properties_file,
        "ivy.xml",
        "project.clj",
        "deps.edn",
    ],
    "C#": [
        "*.csproj",
        "*.fsproj",
        "*.vbproj",
        "packages.config",
        "packages.lock.json",
        "Directory.Build.props",
        "Directory.Build.targets",
        "nuget.config",
        "global.json",
        "*.sln",
    ],
    "Go": [
        "go.mod",
        "go.sum",
        "Gopkg.toml",
        "Gopkg.lock",
        "vendor.json",
        "Godeps/Godeps.json",
    ],
    "PHP": ["composer.json", "composer.lock", "composer.phar"],
    "Ruby": [
        "Gemfile",
        "Gemfile.lock",
        "*.gemspec",
        ".ruby-version",
        ".rvmrc",
        "gems.rb",
        "gems.locked",
    ],
    "Rust": ["Cargo.toml", "Cargo.lock", ".cargo/config.toml"],
    "Swift": [
        "Package.swift",
        "Package.resolved",
        podfile_file,
        podfile_lock_file,
        "Cartfile",
        "Cartfile.resolved",
    ],
    "kotlin": [
        build_gradle_file,
        "build.gradle.kts",
        gradle_lockfile_file,
        settings_gradle_file,
        gradle_properties_file,
    ],
    "Scala": [
        "build.sbt",
        "project/build.properties",
        "project/plugins.sbt",
        "project/Dependencies.scala",
    ],
    "Clojure": ["project.clj", "deps.edn", "build.boot"],
    "Erlang": ["rebar.config", "rebar.lock", "mix.exs", "mix.lock"],
    "Elixir": ["mix.exs", "mix.lock"],
    "Dart": ["pubspec.yaml", "pubspec.lock"],
    # Frontend Frameworks
    "JavaScript": [
        package_json_file,
        package_json_lock_file,
        yarn_lock_file,
        "pnpm-lock.yaml",
        ".npmrc",
        ".yarnrc",
        ".nvmrc",
        "bower.json",
        "component.json",
    ],
    "Vue": [
        package_json_file,
        package_json_lock_file,
        yarn_lock_file,
        "vue.config.js",
        "vite.config.js",
        "vite.config.ts",
        ".env",
        ".env.local",
    ],
    # Mobile Platforms
    "Kotlin": [
        build_gradle_file,
        "app/build.gradle",
        gradle_lockfile_file,
        settings_gradle_file,
        gradle_properties_file,
        "gradle/wrapper/gradle-wrapper.properties",
    ],
    "Objective-C": [
        podfile_file,
        podfile_lock_file,
        "Pods",
        "*.xcworkspace",
    ],
    "Objective-C++": [
        podfile_file,
        podfile_lock_file,
        "Pods",
        "*.xcworkspace",
    ],
    "Flutter": ["pubspec.yaml", "pubspec.lock", "analysis_options.yaml"],
}


class ProcessingService:
    def __init__(
        self,
        context_repository: ContextRepositoryHelper,
        user_info: UserRepositoryHelper,
        repo_repository: RepoRepositoryHelper,
        git_label_repository: GitLabelRepositoryHelper,
        encryption_service: FernetEncryptionHelper,
        code_chunks_repository: CodeChunksRepositoryHelper,
        repo_fetcher_store: RepoFetcher = None,
    ):
        self.context_repository = context_repository
        self.repo_repository = repo_repository
        self.user_info = user_info
        self.git_label_repository = git_label_repository
        self.encryption_service = encryption_service
        self.repo_fetcher_store = repo_fetcher_store or RepoFetcher()
        self.git_client_factory = GitClientFactory(store=self.repo_fetcher_store)
        self.base_dir = Path(settings.BASE_DIR)
        self.code_chunks_repository = code_chunks_repository
        self.together_client = Together(api_key=settings.TOGETHER_API_KEY)
        self.readme_files = [
            "README.md",
            "README.txt",
            "README.rst",
            "README",
            "readme.md",
            "readme.txt",
        ]

    def _extract_readme_content(
        self, chunks: List[Document], relative_path: Path
    ) -> Optional[str]:
        """Extract README file content from chunks"""
        for readme_file in self.readme_files:
            for chunk in chunks:
                file_name = chunk.metadata.get("file_name", "").strip()

                if file_name.lower() == readme_file.lower():
                    try:
                        file_path_chunk = relative_path / chunk.metadata.get(
                            "file_path", ""
                        )
                        file_path = Path(file_path_chunk).resolve()

                        if file_path.exists():
                            with file_path.open("r", encoding="utf-8") as f:
                                content = f.read()
                            logger.info(f"Found README file: {file_name}")
                            return content

                    except Exception as e:
                        logger.warning(f"Could not read README file {file_name}: {e}")

        logger.info("No README file found")
        return None

    def _create_readme_analysis_prompt(self, readme_content: str) -> str:
        """Create prompt for README analysis"""
        return f"""Analyze this README file and extract key information in a structured format:

        --- README CONTENT START ---
        {readme_content}
        --- README CONTENT END ---

        Please provide the following structured analysis:

        ## Project Description
        - What does this project do? (1-2 sentences summary)

        ## Key Features
        - Main features and capabilities mentioned

        ## Architecture & Technology Stack
        - Technologies, frameworks, or architectural patterns mentioned
        - Any specific technical requirements or constraints

        ## Setup & Installation
        - Installation steps or requirements mentioned
        - Dependencies or prerequisites

        ## Usage Examples
        - How to use the project (commands, API examples, etc.)

        ## Development Information
        - Development setup instructions
        - Testing information
        - Contribution guidelines

        ## Additional Context
        - Any other important information (deployment, security, performance notes, etc.)

        Keep each section concise but informative. If information is not available in the README, mention "Not specified in README"."""

    def _analyze_readme_content(self, readme_content: str) -> Dict:
        """Analyze README content to extract structured information"""
        prompt = self._create_readme_analysis_prompt(readme_content)
        try:
            messages = [{"role": "user", "content": prompt}]
            response = self.together_client.chat.completions.create(
                model="meta-llama/Llama-3.3-70B-Instruct-Turbo",
                messages=messages,
                max_tokens=1024,
                temperature=0.2,
                top_p=0.9,
                top_k=40,
                repetition_penalty=1.1,
            )

            analysis = response.choices[0].message.content

            # Extract specific sections for database storage
            sections = {}
            current_section = None
            current_content = []

            for line in analysis.split("\n"):
                if line.startswith("## "):
                    if current_section:
                        sections[current_section] = "\n".join(current_content).strip()
                    current_section = line.replace("## ", "").strip()
                    current_content = []
                else:
                    current_content.append(line)

            if current_section:
                sections[current_section] = "\n".join(current_content).strip()

            return {
                "full_analysis": analysis,
                "project_description": sections.get("Project Description", ""),
                "setup_instructions": sections.get("Setup & Installation", ""),
                "key_features": sections.get("Key Features", ""),
                "architecture": sections.get("Architecture & Technology Stack", ""),
                "usage_examples": sections.get("Usage Examples", ""),
                "development_info": sections.get("Development Information", ""),
                "additional_context": sections.get("Additional Context", ""),
            }

        except Exception as e:
            logger.error(f"Failed to analyze README content: {e}")
            return {
                "full_analysis": "Analysis failed",
                "project_description": "",
                "setup_instructions": "",
            }

    async def prepare_repository(self, repo_name) -> Tuple[Path, str]:
        repo_path = self.base_dir / repo_name

        if repo_path.exists():
            await asyncio.to_thread(shutil.rmtree, repo_path)

        return repo_path

    def clone_and_process_repository(
        self, repo_url: str, repo_path: str, branch: str = "main"
    ):
        # Clone repository using LangChain's GitLoader
        try:
            loader = GitLoader(
                clone_url=repo_url,
                branch=branch,
                file_filter=lambda file_path: file_path.endswith(
                    (
                        ".py",
                        ".js",
                        ".java",
                        ".cpp",
                        ".h",
                        ".cs",
                        ".ts",
                        ".go",
                        ".toml",
                        ".md",
                        "txt",
                        ".lock",
                        ".cfg",
                        ".yml",
                        ".yaml",
                        ".conf",
                        ".ini",
                    )
                ),
                repo_path=repo_path,
            )

            documents = loader.load()

            return documents
        except Exception:
            return []

    async def process_repository(self, job_payload: Dict[str, Any], job_tracker_instance:Optional[JobTracker]=None, job_tracer:Optional[JobTraceMetaData] = None) -> ProcessingResult:
        """Process a repository and create context"""

        context_id = job_payload["context_id"]

        start_time = datetime.now(timezone.utc)

        try:
            
            # -----------------------
            # PRECHECKS
            # -----------------------
            
            if job_tracker_instance:
                await job_tracker_instance.update_step(JobLevels.PRECHECKS)
            
            # Get repository information

            repo = await self.repo_repository.find_by_repo_id_user_id(
                str(job_payload["repo_id"]), str(job_payload["user_id"])
            )
            if not repo:
                
                return ProcessingResult(
                    success=False,
                    context_id=context_id,
                    processing_time=0,
                    chunks_created=0,
                    embeddings_created=0,
                    error_message="Repository not found",
                )
            
            if job_tracer:
                job_tracer.add_metadata(
                    repository_html_url=repo.html_url,
                )
            
            # -----------------------
            # AUTH
            # -----------------------
            
            if job_tracker_instance:
                await job_tracker_instance.update_step(JobLevels.AUTH)
            
            # Get git credentials
            _ = await self._get_authenticated_git_client(
                job_tracer=job_tracer,
                user_id=job_payload["user_id"],
                git_provider=job_payload["git_provider"],
                git_token=job_payload["git_token"],
            )
            
            # -----------------------
            # WORKDIR
            # -----------------------
            if job_tracker_instance:
                await job_tracker_instance.update_step(JobLevels.WORKDIR)
            
            # Fetch repository files
            relative_path = await self.prepare_repository(repo.repo_name)
            
            # -----------------------
            # SOURCE_FETCH
            # -----------------------
            
            if job_tracker_instance:
                await job_tracker_instance.update_step(JobLevels.SOURCE_FETCH)
            
            files = self.clone_and_process_repository(
                repo.html_url, str(relative_path), job_payload.get("branch", "main")
            )
            
            repo_local = Repo(str(relative_path))
            commit_hash = repo_local.head.commit.hexsha
            if repo.last_commit == commit_hash and repo.status == "failed":
<<<<<<< HEAD
=======
                
>>>>>>> 7899e0db
                return ProcessingResult(
                    success=False,
                    context_id=context_id,
                    processing_time=0,
                    chunks_created=0,
                    embeddings_created=0,
                    error_message="Repository already processed",
                )
            
            # -----------------------
            # CHUNKING
            # -----------------------
            if job_tracker_instance:
                await job_tracker_instance.update_step(JobLevels.CHUNKING)
            
            # Process files into chunks
            chunks = self._process_files_to_chunks(files)
            
            # -----------------------
            # ANALYSIS
            # -----------------------
            _ = await self.analyze_repository(chunks, relative_path, repo.language, repo.id, job_tracker_instance=job_tracker_instance)
            
            # -----------------------
            # EMBEDDINGS
            # -----------------------
            
            if job_tracker_instance:
                await job_tracker_instance.update_step(JobLevels.EMBEDDINGS)
            
            embeddings = self._create_embeddings(
                chunks,
                model_api_string="togethercomputer/m2-bert-80M-32k-retrieval",
            )
            
            # -----------------------
            # VECTOR_STORE
            # -----------------------
            
            if job_tracker_instance:
                await job_tracker_instance.update_step(JobLevels.VECTOR_STORE)
            
            # Store in vector database
            _ = await self.code_chunks_repository.store_emebeddings(
                repo_id=str(repo.id),
                user_id=repo.user_id,
                data=embeddings,
                commit_number=commit_hash,
            )
            
            # Update context completion
            end_time = datetime.now(timezone.utc)
            processing_time = (end_time - start_time).total_seconds()
            
            # -----------------------
            # CONTEXT_FINALIZE
            # -----------------------
            if job_tracker_instance:
                await job_tracker_instance.update_step(JobLevels.CONTEXT_FINALIZE)
            
            await self.context_repository.update_status(
                str(repo.id),
                "completed",
                processing_end_time=end_time,
                total_files=len(files),
                total_chunks=len(chunks),
                total_embeddings=len(embeddings),
            )
            
            return ProcessingResult(
                success=True,
                context_id=context_id,
                processing_time=processing_time,
                chunks_created=len(chunks),
                embeddings_created=len(embeddings),
            )

        except Exception as e:
            logger.error(f"Processing failed for context {context_id}: {str(e)}")

            await self.context_repository.update_status(
                str(repo.id),
                "failed",
                processing_end_time=datetime.now(timezone.utc),
                total_files=0,
                total_chunks=0,
                total_embeddings=0,
            )

            return ProcessingResult(
                success=False,
                context_id=context_id,
                error_object=e,
                error_message=str(e),
            )

    async def _get_authenticated_git_client(
        self,
        user_id: str,
        git_provider: str,
        git_token: str,
        job_tracer: Optional[JobTraceMetaData] = None,
    ):
        """Get authenticated git client for user"""

        # Get user's git configuration
        git_config = await self.git_label_repository.find_by_user_and_hosting(
            user_id, git_token, git_provider
        )
        # TODO : check if needed
        # if not git_config:
        #     raise Exception(f"No {git_provider} configuration found for user")

        # Decrypt the stored token
        user = await self.user_info.find_by_user_id(user_id)

        if job_tracer:
            job_tracer.add_metadata(
                user_email=user.email,
            )

        decrypted_encryption_salt = self.encryption_service.decrypt(
            user.encryption_salt
        )

        decrypted_token = self.encryption_service.decrypt_for_user(
            git_config.token_value, decrypted_encryption_salt
        )

        # Create git client
        test = self.git_client_factory.create_client(git_provider, decrypted_token)
        return test

    def _process_files_to_chunks(self, files: List[Dict]) -> List[Dict]:
        """Process files into code chunks"""
        chunks = []

        text_splitter = RecursiveCharacterTextSplitter(
            chunk_size=700, chunk_overlap=200
        )
        chunks = text_splitter.split_documents(files)
        return chunks

    def _chunk_file_content(self, file_data: Dict, context_id: str) -> List[Dict]:
        """Chunk individual file content"""
        # Implementation for intelligent code chunking
        # This would involve:
        # 1. Language detection
        # 2. AST parsing for semantic boundaries
        # 3. Function/class level chunking
        # 4. Handling imports and dependencies

        chunks = []
        content = file_data["content"]
        file_path = file_data["path"]

        # Simple line-based chunking for now
        lines = content.split("\n")
        chunk_size = 100  # lines per chunk
        overlap = 10

        for i in range(0, len(lines), chunk_size - overlap):
            chunk_lines = lines[i : i + chunk_size]
            chunk_content = "\n".join(chunk_lines)

            if chunk_content.strip():
                chunk = {
                    "context_id": context_id,
                    "content": chunk_content,
                    "file_path": file_path,
                    "start_line": i + 1,
                    "end_line": min(i + chunk_size, len(lines)),
                    "language": self._detect_language(file_path),
                    "chunk_type": "code_block",
                }
                chunks.append(chunk)

        return chunks

    def _detect_language(self, file_path: str) -> str:
        """Detect programming language from file extension"""
        extension_map = {
            ".py": "python",
            ".js": "javascript",
            ".ts": "typescript",
            ".java": "java",
            ".go": "go",
            ".rs": "rust",
            ".cpp": "cpp",
            ".c": "cpp",
            ".hpp": "cpp",
            ".h": "cpp",
        }

        for ext, lang in extension_map.items():
            if file_path.endswith(ext):
                return lang

        return "text"

    def _create_comprehensive_analysis_prompt(
        self,
        dependency_files: List[Dict[str, str]],
        readme_analysis: Optional[Dict[str, str]] = None,
    ) -> str:
        """Create a comprehensive analysis prompt combining dependency files and README"""
        files_content = "\n\n".join(
            [
                f"=== {file['file_name']} ({file['language']}) ===\n{file['content']}"
                for file in dependency_files
            ]
        )

        readme_section = ""
        if readme_analysis:
            readme_section = f"""

    --- README ANALYSIS ---
    {readme_analysis.get('full_analysis', 'No README analysis available')}
    --- END README ANALYSIS ---"""

        prompt = f"""You are a senior software engineer tasked with analyzing a codebase. You have access to both dependency files and README analysis.
    
    --- DEPENDENCY FILE CONTENTS START ---
    {files_content}
    --- DEPENDENCY FILE CONTENTS END ---{readme_section}
    
    Based on BOTH the dependency files and README information (if available), provide a comprehensive analysis:
    
    ## Technology & Framework Recognition
    - What frameworks, runtimes, or libraries are being used?
    - What does this indicate about the application (API, CLI, web app, etc.)?
    - Cross-reference with technologies mentioned in README
    - Identify the application type and architecture
    
    ## Purpose & Functionality Analysis
    - Primary purpose based on dependencies AND README description
    - Key features and capabilities
    - Target use cases and domain context
    
    ## Code Generation Strategy
    - Recommended starter code and scaffolding approach
    - Architectural patterns to follow based on both sources
    - Integration points and API design suggestions
    
    ## Best Practices & Guidelines
    - Coding practices specific to this tech stack
    - Security considerations
    - Performance optimization recommendations
    - Testing strategies
    
    ## Development Workflow
    - Setup instructions combining dependency and README info
    - Development environment recommendations
    - Deployment considerations
    - Common pitfalls and solutions
    
    ## Project Context Assessment
    - How well do dependencies align with stated README purpose?
    - Any discrepancies or missing dependencies for described features?
    - Recommendations for project structure improvements
    
    Please be specific, actionable, and highlight any insights gained from combining both information sources."""
        return prompt

    def _get_clean_filename(self, chunk: Document) -> str:
        """Extract and clean filename from chunk metadata"""
        return chunk.metadata.get("file_name", "").strip()

    def _find_matching_language(
        self, file_name: str, valid_languages: List[str]
    ) -> str:
        """Find the first language that matches the file's dependency pattern"""
        for lang in valid_languages:
            if self._matches_dependency_pattern(file_name, DEPENDENCY_FILES[lang]):
                return lang
        return ""

    def _extract_dependency_files(
        self, chunks: List[Document], relative_path: Path, languages: List[str]
    ) -> List[Dict[str, str]]:
        """Extract dependency files content from chunks"""
        dependency_files = []
        processed_files = set()
        valid_languages = [lang for lang in languages if lang in DEPENDENCY_FILES]


        for chunk in chunks:
            file_name = self._get_clean_filename(chunk)
            # Skip if file already processed or invalid
            if not file_name or file_name in processed_files:
                continue

            matching_language = self._find_matching_language(file_name, valid_languages)
            if matching_language:
                dependency_file = self._read_dependency_file(
                    chunk, relative_path, matching_language
                )
                if dependency_file:
                    dependency_files.append(dependency_file)
                    processed_files.add(file_name)


        return dependency_files

    def _matches_dependency_pattern(self, file_name: str, patterns: List[str]) -> bool:
        """Check if file name matches any dependency pattern"""
        for pattern in patterns:
            if "*" in pattern:
                extension = pattern.replace("*", "")
                if file_name.endswith(extension):
                    return True
            elif file_name == pattern:
                return True
        return False

    def _read_dependency_file(
        self, chunk: Document, relative_path: Path, language: str
    ) -> Optional[Dict[str, str]]:
        """Read dependency file content and return file info"""
        try:
            file_name = chunk.metadata.get("file_name", "").strip()
            file_path_chunk = relative_path / chunk.metadata.get("file_path", "")
            file_path = Path(file_path_chunk).resolve()

            if not file_path.exists():
                return None

            with file_path.open("r", encoding="utf-8") as f:
                content = f.read()

            return {"file_name": file_name, "content": content, "language": language}

        except Exception as e:
            logger.warning(f"Could not read dependency file {file_name}: {e}")
            return None


    async def analyze_repository(self, chunks: List[Document], relative_path: Path, languages: List[str],  id: str | UUID, job_tracker_instance:Optional[JobTracker]=None) -> Optional[
        bool|None]:
        """Analyze repository based on dependency files and save to database"""
        try:
            if job_tracker_instance:
                await job_tracker_instance.update_step(JobLevels.ANALYSIS)
            
            # Extract dependency files
            dependency_files = self._extract_dependency_files(chunks, relative_path, languages)
            
            # Extract and analyze README
            readme_content = self._extract_readme_content(chunks, relative_path)
            readme_analysis = None
            if readme_content:
                readme_analysis = self._analyze_readme_content(readme_content)
            
            if not dependency_files and not readme_content:
                logger.info("No dependency files or README found for analysis")
                return None

            # Create analysis prompt
            prompt = self._create_comprehensive_analysis_prompt(
                dependency_files, readme_analysis
            )
            # Get analysis from LLM
            messages = [{"role": "user", "content": prompt}]
            response = self.together_client.chat.completions.create(
                model="meta-llama/Llama-3.3-70B-Instruct-Turbo",
                messages=messages,
                max_tokens=2048,
                temperature=0.3,
                top_p=0.9,
                top_k=40,
                repetition_penalty=1.1,
            )

            analysis_content = response.choices[0].message.content

            # Update to database
            await self.context_repository.update_repo_system_reference(
                str(id),
                repo_system_reference=analysis_content,
            )
            
            logger.info(f"Repository analysis saved with ID: {id}")
            return True

        except Exception as e:
            logger.error(f"Failed to analyze repository: {e}")
            return None

    def _create_embeddings(
        self,
        chunks: List[Document],
        model_api_string="togethercomputer/m2-bert-80M-32k-retrieval",
    ) -> List[Dict]:
        """Create vector embeddings for code chunks"""

        embeddings = []
        if len(chunks) > 0:
            together_client = Together(api_key=settings.TOGETHER_API_KEY)

            if chunks:
                try:
                    # TO DO shoule be changed
                    for chunk in chunks:

                        response = together_client.embeddings.create(
                            input=chunk.page_content,
                            model=model_api_string,
                        )

                        embedding = {
                            "chunk_id": str(
                                uuid.uuid4()
                            ),  # This would be set after chunk creation
                            "embedding": response.data[0].embedding,
                            "model_name": model_api_string,
                            "model_version": "1.0",
                            "vector_dimension": len(response.data[0].embedding),
                            "content": chunk.page_content,
                            "metadata": chunk.metadata,
                            "file_name": chunk.metadata.get("file_name", ""),
                            "file_path": chunk.metadata.get("file_path", ""),
                            "file_size": chunk.metadata.get("file_size", 0),
                        }
                        embeddings.append(embedding)

                except Exception as e:
                    logger.error(f"Failed to create embedding for chunk: {e}")
                    # continue

        return embeddings<|MERGE_RESOLUTION|>--- conflicted
+++ resolved
@@ -382,21 +382,21 @@
         start_time = datetime.now(timezone.utc)
 
         try:
-            
+
             # -----------------------
             # PRECHECKS
             # -----------------------
-            
+
             if job_tracker_instance:
                 await job_tracker_instance.update_step(JobLevels.PRECHECKS)
-            
+
             # Get repository information
 
             repo = await self.repo_repository.find_by_repo_id_user_id(
                 str(job_payload["repo_id"]), str(job_payload["user_id"])
             )
             if not repo:
-                
+
                 return ProcessingResult(
                     success=False,
                     context_id=context_id,
@@ -405,19 +405,19 @@
                     embeddings_created=0,
                     error_message="Repository not found",
                 )
-            
+
             if job_tracer:
                 job_tracer.add_metadata(
                     repository_html_url=repo.html_url,
                 )
-            
+
             # -----------------------
             # AUTH
             # -----------------------
-            
+
             if job_tracker_instance:
                 await job_tracker_instance.update_step(JobLevels.AUTH)
-            
+
             # Get git credentials
             _ = await self._get_authenticated_git_client(
                 job_tracer=job_tracer,
@@ -425,34 +425,31 @@
                 git_provider=job_payload["git_provider"],
                 git_token=job_payload["git_token"],
             )
-            
+
             # -----------------------
             # WORKDIR
             # -----------------------
             if job_tracker_instance:
                 await job_tracker_instance.update_step(JobLevels.WORKDIR)
-            
+
             # Fetch repository files
             relative_path = await self.prepare_repository(repo.repo_name)
-            
+
             # -----------------------
             # SOURCE_FETCH
             # -----------------------
-            
+
             if job_tracker_instance:
                 await job_tracker_instance.update_step(JobLevels.SOURCE_FETCH)
-            
+
             files = self.clone_and_process_repository(
                 repo.html_url, str(relative_path), job_payload.get("branch", "main")
             )
-            
+
             repo_local = Repo(str(relative_path))
             commit_hash = repo_local.head.commit.hexsha
             if repo.last_commit == commit_hash and repo.status == "failed":
-<<<<<<< HEAD
-=======
-                
->>>>>>> 7899e0db
+
                 return ProcessingResult(
                     success=False,
                     context_id=context_id,
@@ -461,40 +458,40 @@
                     embeddings_created=0,
                     error_message="Repository already processed",
                 )
-            
+
             # -----------------------
             # CHUNKING
             # -----------------------
             if job_tracker_instance:
                 await job_tracker_instance.update_step(JobLevels.CHUNKING)
-            
+
             # Process files into chunks
             chunks = self._process_files_to_chunks(files)
-            
+
             # -----------------------
             # ANALYSIS
             # -----------------------
             _ = await self.analyze_repository(chunks, relative_path, repo.language, repo.id, job_tracker_instance=job_tracker_instance)
-            
+
             # -----------------------
             # EMBEDDINGS
             # -----------------------
-            
+
             if job_tracker_instance:
                 await job_tracker_instance.update_step(JobLevels.EMBEDDINGS)
-            
+
             embeddings = self._create_embeddings(
                 chunks,
                 model_api_string="togethercomputer/m2-bert-80M-32k-retrieval",
             )
-            
+
             # -----------------------
             # VECTOR_STORE
             # -----------------------
-            
+
             if job_tracker_instance:
                 await job_tracker_instance.update_step(JobLevels.VECTOR_STORE)
-            
+
             # Store in vector database
             _ = await self.code_chunks_repository.store_emebeddings(
                 repo_id=str(repo.id),
@@ -502,17 +499,17 @@
                 data=embeddings,
                 commit_number=commit_hash,
             )
-            
+
             # Update context completion
             end_time = datetime.now(timezone.utc)
             processing_time = (end_time - start_time).total_seconds()
-            
+
             # -----------------------
             # CONTEXT_FINALIZE
             # -----------------------
             if job_tracker_instance:
                 await job_tracker_instance.update_step(JobLevels.CONTEXT_FINALIZE)
-            
+
             await self.context_repository.update_status(
                 str(repo.id),
                 "completed",
@@ -521,7 +518,7 @@
                 total_chunks=len(chunks),
                 total_embeddings=len(embeddings),
             )
-            
+
             return ProcessingResult(
                 success=True,
                 context_id=context_id,
@@ -797,16 +794,16 @@
         try:
             if job_tracker_instance:
                 await job_tracker_instance.update_step(JobLevels.ANALYSIS)
-            
+
             # Extract dependency files
             dependency_files = self._extract_dependency_files(chunks, relative_path, languages)
-            
+
             # Extract and analyze README
             readme_content = self._extract_readme_content(chunks, relative_path)
             readme_analysis = None
             if readme_content:
                 readme_analysis = self._analyze_readme_content(readme_content)
-            
+
             if not dependency_files and not readme_content:
                 logger.info("No dependency files or README found for analysis")
                 return None
@@ -834,7 +831,7 @@
                 str(id),
                 repo_system_reference=analysis_content,
             )
-            
+
             logger.info(f"Repository analysis saved with ID: {id}")
             return True
 
