--- conflicted
+++ resolved
@@ -400,13 +400,8 @@
             repo = await self.repo_repository.find_by_repo_id_user_id(
                 str(job_payload["repo_id"]), str(job_payload["user_id"])
             )
-            # if not repo or repo is None:
             if not repo:
-<<<<<<< HEAD
-                print("repo line 395 ", repo)
-=======
-
->>>>>>> 469c7a45
+                
                 return ProcessingResult(
                     success=False,
                     context_id=context_id,
@@ -481,7 +476,6 @@
             # -----------------------
             # ANALYSIS
             # -----------------------
-<<<<<<< HEAD
             _ = await self.analyze_repository(
                 chunks,
                 relative_path,
@@ -489,22 +483,15 @@
                 repo.id,
                 job_tracker_instance=job_tracker_instance,
             )
-=======
-            _ = await self.analyze_repository(chunks, relative_path, repo.language, repo.id, job_tracker_instance=job_tracker_instance)
->>>>>>> 469c7a45
 
             # -----------------------
             # EMBEDDINGS
             # -----------------------
-
+            
             if job_tracker_instance:
                 await job_tracker_instance.update_step(JobLevels.EMBEDDINGS)
 
-<<<<<<< HEAD
             embeddings = await self._create_embeddings(
-=======
-            embeddings = self._create_embeddings(
->>>>>>> 469c7a45
                 chunks,
                 model_api_string="togethercomputer/m2-bert-80M-32k-retrieval",
             )
@@ -523,17 +510,17 @@
                 data=embeddings,
                 commit_number=commit_hash,
             )
-
+            
             # Update context completion
             end_time = datetime.now(timezone.utc)
             processing_time = (end_time - start_time).total_seconds()
-
+            
             # -----------------------
             # CONTEXT_FINALIZE
             # -----------------------
             if job_tracker_instance:
                 await job_tracker_instance.update_step(JobLevels.CONTEXT_FINALIZE)
-
+            
             await self.context_repository.update_status(
                 str(repo.id),
                 "completed",
@@ -542,10 +529,7 @@
                 total_chunks=len(chunks),
                 total_embeddings=len(embeddings),
             )
-<<<<<<< HEAD
-=======
-
->>>>>>> 469c7a45
+            
             return ProcessingResult(
                 success=True,
                 context_id=context_id,
@@ -763,6 +747,7 @@
         processed_files = set()
         valid_languages = [lang for lang in languages if lang in DEPENDENCY_FILES]
 
+
         for chunk in chunks:
             file_name = self._get_clean_filename(chunk)
             # Skip if file already processed or invalid
@@ -777,6 +762,7 @@
                 if dependency_file:
                     dependency_files.append(dependency_file)
                     processed_files.add(file_name)
+
 
         return dependency_files
 
@@ -824,25 +810,17 @@
         try:
             if job_tracker_instance:
                 await job_tracker_instance.update_step(JobLevels.ANALYSIS)
-
+            
             # Extract dependency files
-<<<<<<< HEAD
             dependency_files = self._extract_dependency_files(
                 chunks, relative_path, languages
             )
-=======
-            dependency_files = self._extract_dependency_files(chunks, relative_path, languages)
->>>>>>> 469c7a45
 
             # Extract and analyze README
             readme_content = self._extract_readme_content(chunks, relative_path)
             readme_analysis = None
             if readme_content:
                 readme_analysis = self._analyze_readme_content(readme_content)
-<<<<<<< HEAD
-=======
-
->>>>>>> 469c7a45
             if not dependency_files and not readme_content:
                 logger.info("No dependency files or README found for analysis")
                 return None
