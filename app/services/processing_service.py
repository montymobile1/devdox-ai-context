import asyncio
import logging
from pathlib import Path
import shutil
import uuid
from uuid import UUID

from devdox_ai_git.repo_fetcher import RepoFetcher
from git import Repo
from together import Together
from datetime import datetime, timezone
from langchain_community.document_loaders import GitLoader
from langchain.text_splitter import RecursiveCharacterTextSplitter
from langchain_core.documents import Document
from typing import List, Dict, Any, Tuple, Optional
from app.infrastructure.database.repositories import (
    ContextRepositoryHelper,
    UserRepositoryHelper,
    RepoRepositoryHelper,
    GitLabelRepositoryHelper,
    CodeChunksRepositoryHelper,
)
from app.infrastructure.external_apis.git_clients import GitClientFactory
from encryption_src.fernet.service import FernetEncryptionHelper
from app.schemas.processing_result import ProcessingResult
from app.core.config import settings
from app.infrastructure.job_tracer.job_trace_metadata import JobTraceMetaData

logger = logging.getLogger(__name__)

package_json_file = "package.json"
package_json_lock_file = "package-lock.json"
yarn_lock_file = "yarn.lock"
build_gradle_file = "build.gradle"
gradle_lockfile_file = "gradle.lockfile"
settings_gradle_file = "settings.gradle"
gradle_properties_file = "gradle.properties"
podfile_lock_file = "Podfile.lock"
podfile_file = "Podfile"

DEPENDENCY_FILES = {
    # Backend Languages
    "Python": [
        "requirements.txt",
        "requirements-dev.txt",
        "requirements-prod.txt",
        "Pipfile",
        "Pipfile.lock",
        "pyproject.toml",
        "poetry.lock",
        "setup.py",
        "setup.cfg",
        "environment.yml",
        "environment.yaml",
        "conda-requirements.txt",
        "pip.conf",
        "pip.ini",
        ".python-version",
    ],
    "nodejs": [
        package_json_file,
        package_json_lock_file,
        yarn_lock_file,
        "pnpm-lock.yaml",
        ".npmrc",
        ".yarnrc",
        ".nvmrc",
    ],
    "Java": [
        "pom.xml",
        build_gradle_file,
        "build.gradle.kts",
        gradle_lockfile_file,
        settings_gradle_file,
        gradle_properties_file,
        "ivy.xml",
        "project.clj",
        "deps.edn",
    ],
    "C#": [
        "*.csproj",
        "*.fsproj",
        "*.vbproj",
        "packages.config",
        "packages.lock.json",
        "Directory.Build.props",
        "Directory.Build.targets",
        "nuget.config",
        "global.json",
        "*.sln",
    ],
    "Go": [
        "go.mod",
        "go.sum",
        "Gopkg.toml",
        "Gopkg.lock",
        "vendor.json",
        "Godeps/Godeps.json",
    ],
    "PHP": ["composer.json", "composer.lock", "composer.phar"],
    "Ruby": [
        "Gemfile",
        "Gemfile.lock",
        "*.gemspec",
        ".ruby-version",
        ".rvmrc",
        "gems.rb",
        "gems.locked",
    ],
    "Rust": ["Cargo.toml", "Cargo.lock", ".cargo/config.toml"],
    "Swift": [
        "Package.swift",
        "Package.resolved",
        podfile_file,
        podfile_lock_file,
        "Cartfile",
        "Cartfile.resolved",
    ],
    "kotlin": [
        build_gradle_file,
        "build.gradle.kts",
        gradle_lockfile_file,
        settings_gradle_file,
        gradle_properties_file,
    ],
    "Scala": [
        "build.sbt",
        "project/build.properties",
        "project/plugins.sbt",
        "project/Dependencies.scala",
    ],
    "Clojure": ["project.clj", "deps.edn", "build.boot"],
    "Erlang": ["rebar.config", "rebar.lock", "mix.exs", "mix.lock"],
    "Elixir": ["mix.exs", "mix.lock"],
    "Dart": ["pubspec.yaml", "pubspec.lock"],
    # Frontend Frameworks
    "JavaScript": [
        package_json_file,
        package_json_lock_file,
        yarn_lock_file,
        "pnpm-lock.yaml",
        ".npmrc",
        ".yarnrc",
        ".nvmrc",
        "bower.json",
        "component.json",
    ],
    "Vue": [
        package_json_file,
        package_json_lock_file,
        yarn_lock_file,
        "vue.config.js",
        "vite.config.js",
        "vite.config.ts",
        ".env",
        ".env.local",
    ],
    # Mobile Platforms
    "Kotlin": [
        build_gradle_file,
        "app/build.gradle",
        gradle_lockfile_file,
        settings_gradle_file,
        gradle_properties_file,
        "gradle/wrapper/gradle-wrapper.properties",
    ],
    "Objective-C": [
        podfile_file,
        podfile_lock_file,
        "Pods",
        "*.xcworkspace",
    ],
    "Objective-C++": [
        podfile_file,
        podfile_lock_file,
        "Pods",
        "*.xcworkspace",
    ],
    "Flutter": ["pubspec.yaml", "pubspec.lock", "analysis_options.yaml"],
}


class ProcessingService:
    def __init__(
        self,
        context_repository: ContextRepositoryHelper,
        user_info: UserRepositoryHelper,
        repo_repository: RepoRepositoryHelper,
        git_label_repository: GitLabelRepositoryHelper,
        encryption_service: FernetEncryptionHelper,
        code_chunks_repository: CodeChunksRepositoryHelper,
        repo_fetcher_store: RepoFetcher = None,
    ):
        self.context_repository = context_repository
        self.repo_repository = repo_repository
        self.user_info = user_info
        self.git_label_repository = git_label_repository
        self.encryption_service = encryption_service
        self.repo_fetcher_store = repo_fetcher_store or RepoFetcher()
        self.git_client_factory = GitClientFactory(store=self.repo_fetcher_store)
        self.base_dir = Path(settings.BASE_DIR)
        self.code_chunks_repository = code_chunks_repository
        self.together_client = Together(api_key=settings.TOGETHER_API_KEY)
        self.readme_files = [
            "README.md",
            "README.txt",
            "README.rst",
            "README",
            "readme.md",
            "readme.txt",
        ]

    def _extract_readme_content(
        self, chunks: List[Document], relative_path: Path
    ) -> Optional[str]:
        """Extract README file content from chunks"""
        for readme_file in self.readme_files:
            for chunk in chunks:
                file_name = chunk.metadata.get("file_name", "").strip()

                if file_name.lower() == readme_file.lower():
                    try:
                        file_path_chunk = relative_path / chunk.metadata.get(
                            "file_path", ""
                        )
                        file_path = Path(file_path_chunk).resolve()

                        if file_path.exists():
                            with file_path.open("r", encoding="utf-8") as f:
                                content = f.read()
                            logger.info(f"Found README file: {file_name}")
                            return content

                    except Exception as e:
                        logger.warning(f"Could not read README file {file_name}: {e}")

        logger.info("No README file found")
        return None

    def _create_readme_analysis_prompt(self, readme_content: str) -> str:
        """Create prompt for README analysis"""
        return f"""Analyze this README file and extract key information in a structured format:

        --- README CONTENT START ---
        {readme_content}
        --- README CONTENT END ---

        Please provide the following structured analysis:

        ## Project Description
        - What does this project do? (1-2 sentences summary)

        ## Key Features
        - Main features and capabilities mentioned

        ## Architecture & Technology Stack
        - Technologies, frameworks, or architectural patterns mentioned
        - Any specific technical requirements or constraints

        ## Setup & Installation
        - Installation steps or requirements mentioned
        - Dependencies or prerequisites

        ## Usage Examples
        - How to use the project (commands, API examples, etc.)

        ## Development Information
        - Development setup instructions
        - Testing information
        - Contribution guidelines

        ## Additional Context
        - Any other important information (deployment, security, performance notes, etc.)

        Keep each section concise but informative. If information is not available in the README, mention "Not specified in README"."""

    def _analyze_readme_content(self, readme_content: str) -> Dict:
        """Analyze README content to extract structured information"""
        prompt = self._create_readme_analysis_prompt(readme_content)
        try:
            messages = [{"role": "user", "content": prompt}]
            response = self.together_client.chat.completions.create(
                model="meta-llama/Llama-3.3-70B-Instruct-Turbo",
                messages=messages,
                max_tokens=1024,
                temperature=0.2,
                top_p=0.9,
                top_k=40,
                repetition_penalty=1.1,
            )

            analysis = response.choices[0].message.content

            # Extract specific sections for database storage
            sections = {}
            current_section = None
            current_content = []

            for line in analysis.split("\n"):
                if line.startswith("## "):
                    if current_section:
                        sections[current_section] = "\n".join(current_content).strip()
                    current_section = line.replace("## ", "").strip()
                    current_content = []
                else:
                    current_content.append(line)

            if current_section:
                sections[current_section] = "\n".join(current_content).strip()

            return {
                "full_analysis": analysis,
                "project_description": sections.get("Project Description", ""),
                "setup_instructions": sections.get("Setup & Installation", ""),
                "key_features": sections.get("Key Features", ""),
                "architecture": sections.get("Architecture & Technology Stack", ""),
                "usage_examples": sections.get("Usage Examples", ""),
                "development_info": sections.get("Development Information", ""),
                "additional_context": sections.get("Additional Context", ""),
            }

        except Exception as e:
            logger.error(f"Failed to analyze README content: {e}")
            return {
                "full_analysis": "Analysis failed",
                "project_description": "",
                "setup_instructions": "",
            }

    async def prepare_repository(self, repo_name) -> Tuple[Path, str]:
        repo_path = self.base_dir / repo_name

        if repo_path.exists():
            await asyncio.to_thread(shutil.rmtree, repo_path)

        return repo_path

    def clone_and_process_repository(
        self, repo_url: str, repo_path: str, branch: str = "main"
    ):
        # Clone repository using LangChain's GitLoader
        try:
            loader = GitLoader(
                clone_url=repo_url,
                branch=branch,
                file_filter=lambda file_path: file_path.endswith(
                    (
                        ".py",
                        ".js",
                        ".java",
                        ".cpp",
                        ".h",
                        ".cs",
                        ".ts",
                        ".go",
                        ".toml",
                        ".md",
                        "txt",
                        ".lock",
                        ".cfg",
                        ".yml",
                        ".yaml",
                        ".conf",
                        ".ini",
                    )
                ),
                repo_path=repo_path,
            )

            documents = loader.load()

            return documents
        except Exception:
            return []

    async def process_repository(
        self, job_payload: Dict[str, Any], job_tracer: Optional[JobTraceMetaData] = None
    ) -> ProcessingResult:
        """Process a repository and create context"""

        context_id = job_payload["context_id"]

        start_time = datetime.now(timezone.utc)

        try:
            # Get repository information

            repo = await self.repo_repository.find_by_repo_id_user_id(
<<<<<<< HEAD
                str(job_payload["repo_id"]), str(job_payload["user_id"])
=======
                job_payload["repo_id"], job_payload["user_id"]
>>>>>>> 0335aabd
            )
            if not repo:
                return ProcessingResult(
                    success=False,
                    context_id=context_id,
                    processing_time=0,
                    chunks_created=0,
                    embeddings_created=0,
                    error_message="Repository not found",
                )

            if job_tracer:
                job_tracer.add_metadata(
                    repository_html_url=repo.html_url,
                )

            # Get git credentials
            _ = await self._get_authenticated_git_client(
                job_tracer=job_tracer,
                user_id=job_payload["user_id"],
                git_provider=job_payload["git_provider"],
                git_token=job_payload["git_token"],
            )

            # Fetch repository files
            relative_path = await self.prepare_repository(repo.repo_name)

            files = self.clone_and_process_repository(
                repo.html_url, relative_path, job_payload.get("branch", "main")
            )

            repo_local = Repo(relative_path)
            commit_hash = repo_local.head.commit.hexsha
            if repo.last_commit == commit_hash and repo.status == "failed":

                return ProcessingResult(
                    success=False,
                    context_id=context_id,
                    processing_time=0,
                    chunks_created=0,
                    embeddings_created=0,
                    error_message="Repository already processed",
                )
            # Process files into chunks
            chunks = self._process_files_to_chunks(files)

            _ = await self.analyze_repository(
                chunks, relative_path, repo.language, repo.id
            )

            embeddings = self._create_embeddings(
                chunks,
                model_api_string="togethercomputer/m2-bert-80M-32k-retrieval",
            )

            # Store in vector database
            _ = await self.code_chunks_repository.store_emebeddings(
                repo_id=str(repo.id),
                user_id=repo.user_id,
                data=embeddings,
                commit_number=commit_hash,
            )

            # Update context completion
            end_time = datetime.now(timezone.utc)
            processing_time = (end_time - start_time).total_seconds()

            await self.context_repository.update_status(
                str(repo.id),
                "completed",
                processing_end_time=end_time,
                total_files=len(files),
                total_chunks=len(chunks),
                total_embeddings=len(embeddings),
            )
            return ProcessingResult(
                success=True,
                context_id=context_id,
                processing_time=processing_time,
                chunks_created=len(chunks),
                embeddings_created=len(embeddings),
            )

        except Exception as e:
            logger.error(f"Processing failed for context {context_id}: {str(e)}")

            await self.context_repository.update_status(
                str(repo.id),
                "failed",
                processing_end_time=datetime.now(timezone.utc),
                total_files=0,
                total_chunks=0,
                total_embeddings=0,
            )

            return ProcessingResult(
                success=False,
                context_id=context_id,
                error_object=e,
                error_message=str(e),
            )

    async def _get_authenticated_git_client(
        self,
        user_id: str,
        git_provider: str,
        git_token: str,
        job_tracer: Optional[JobTraceMetaData] = None,
    ):
        """Get authenticated git client for user"""

        # Get user's git configuration
        git_config = await self.git_label_repository.find_by_user_and_hosting(
            user_id, git_token, git_provider
        )
        # TODO : check if needed
        # if not git_config:
        #     raise Exception(f"No {git_provider} configuration found for user")

        # Decrypt the stored token
        user = await self.user_info.find_by_user_id(user_id)

        if job_tracer:
            job_tracer.add_metadata(
                user_email=user.email,
            )

        decrypted_encryption_salt = self.encryption_service.decrypt(
            user.encryption_salt
        )

        decrypted_token = self.encryption_service.decrypt_for_user(
            git_config.token_value, decrypted_encryption_salt
        )

        # Create git client
        test = self.git_client_factory.create_client(git_provider, decrypted_token)
        return test

    def _process_files_to_chunks(self, files: List[Dict]) -> List[Dict]:
        """Process files into code chunks"""
        chunks = []

        text_splitter = RecursiveCharacterTextSplitter(
            chunk_size=700, chunk_overlap=200
        )
        chunks = text_splitter.split_documents(files)
        return chunks

    def _chunk_file_content(self, file_data: Dict, context_id: str) -> List[Dict]:
        """Chunk individual file content"""
        # Implementation for intelligent code chunking
        # This would involve:
        # 1. Language detection
        # 2. AST parsing for semantic boundaries
        # 3. Function/class level chunking
        # 4. Handling imports and dependencies

        chunks = []
        content = file_data["content"]
        file_path = file_data["path"]

        # Simple line-based chunking for now
        lines = content.split("\n")
        chunk_size = 100  # lines per chunk
        overlap = 10

        for i in range(0, len(lines), chunk_size - overlap):
            chunk_lines = lines[i : i + chunk_size]
            chunk_content = "\n".join(chunk_lines)

            if chunk_content.strip():
                chunk = {
                    "context_id": context_id,
                    "content": chunk_content,
                    "file_path": file_path,
                    "start_line": i + 1,
                    "end_line": min(i + chunk_size, len(lines)),
                    "language": self._detect_language(file_path),
                    "chunk_type": "code_block",
                }
                chunks.append(chunk)

        return chunks

    def _detect_language(self, file_path: str) -> str:
        """Detect programming language from file extension"""
        extension_map = {
            ".py": "python",
            ".js": "javascript",
            ".ts": "typescript",
            ".java": "java",
            ".go": "go",
            ".rs": "rust",
            ".cpp": "cpp",
            ".c": "cpp",
            ".hpp": "cpp",
            ".h": "cpp",
        }

        for ext, lang in extension_map.items():
            if file_path.endswith(ext):
                return lang

        return "text"

    def _create_comprehensive_analysis_prompt(
        self,
        dependency_files: List[Dict[str, str]],
        readme_analysis: Optional[Dict[str, str]] = None,
    ) -> str:
        """Create a comprehensive analysis prompt combining dependency files and README"""
        files_content = "\n\n".join(
            [
                f"=== {file['file_name']} ({file['language']}) ===\n{file['content']}"
                for file in dependency_files
            ]
        )

        readme_section = ""
        if readme_analysis:
            readme_section = f"""

    --- README ANALYSIS ---
    {readme_analysis.get('full_analysis', 'No README analysis available')}
    --- END README ANALYSIS ---"""

        prompt = f"""You are a senior software engineer tasked with analyzing a codebase. You have access to both dependency files and README analysis.
    
    --- DEPENDENCY FILE CONTENTS START ---
    {files_content}
    --- DEPENDENCY FILE CONTENTS END ---{readme_section}
    
    Based on BOTH the dependency files and README information (if available), provide a comprehensive analysis:
    
    ## Technology & Framework Recognition
    - What frameworks, runtimes, or libraries are being used?
    - What does this indicate about the application (API, CLI, web app, etc.)?
    - Cross-reference with technologies mentioned in README
    - Identify the application type and architecture
    
    ## Purpose & Functionality Analysis
    - Primary purpose based on dependencies AND README description
    - Key features and capabilities
    - Target use cases and domain context
    
    ## Code Generation Strategy
    - Recommended starter code and scaffolding approach
    - Architectural patterns to follow based on both sources
    - Integration points and API design suggestions
    
    ## Best Practices & Guidelines
    - Coding practices specific to this tech stack
    - Security considerations
    - Performance optimization recommendations
    - Testing strategies
    
    ## Development Workflow
    - Setup instructions combining dependency and README info
    - Development environment recommendations
    - Deployment considerations
    - Common pitfalls and solutions
    
    ## Project Context Assessment
    - How well do dependencies align with stated README purpose?
    - Any discrepancies or missing dependencies for described features?
    - Recommendations for project structure improvements
    
    Please be specific, actionable, and highlight any insights gained from combining both information sources."""
        return prompt

    def _get_clean_filename(self, chunk: Document) -> str:
        """Extract and clean filename from chunk metadata"""
        return chunk.metadata.get("file_name", "").strip()

    def _find_matching_language(
        self, file_name: str, valid_languages: List[str]
    ) -> str:
        """Find the first language that matches the file's dependency pattern"""
        for lang in valid_languages:
            if self._matches_dependency_pattern(file_name, DEPENDENCY_FILES[lang]):
                return lang
        return ""

    def _extract_dependency_files(
        self, chunks: List[Document], relative_path: Path, languages: List[str]
    ) -> List[Dict[str, str]]:
        """Extract dependency files content from chunks"""
        dependency_files = []
        processed_files = set()
        valid_languages = [lang for lang in languages if lang in DEPENDENCY_FILES]

        for chunk in chunks:
            file_name = self._get_clean_filename(chunk)
            # Skip if file already processed or invalid
            if not file_name or file_name in processed_files:
                continue

            matching_language = self._find_matching_language(file_name, valid_languages)
            if matching_language:
                dependency_file = self._read_dependency_file(
                    chunk, relative_path, matching_language
                )
                if dependency_file:
                    dependency_files.append(dependency_file)
                    processed_files.add(file_name)

        return dependency_files

    def _matches_dependency_pattern(self, file_name: str, patterns: List[str]) -> bool:
        """Check if file name matches any dependency pattern"""
        for pattern in patterns:
            if "*" in pattern:
                extension = pattern.replace("*", "")
                if file_name.endswith(extension):
                    return True
            elif file_name == pattern:
                return True
        return False

    def _read_dependency_file(
        self, chunk: Document, relative_path: Path, language: str
    ) -> Optional[Dict[str, str]]:
        """Read dependency file content and return file info"""
        try:
            file_name = chunk.metadata.get("file_name", "").strip()
            file_path_chunk = relative_path / chunk.metadata.get("file_path", "")
            file_path = Path(file_path_chunk).resolve()

            if not file_path.exists():
                return None

            with file_path.open("r", encoding="utf-8") as f:
                content = f.read()

            return {"file_name": file_name, "content": content, "language": language}

        except Exception as e:
            logger.warning(f"Could not read dependency file {file_name}: {e}")
            return None

    async def analyze_repository(
        self,
        chunks: List[Document],
        relative_path: Path,
        languages: List[str],
        id: str | UUID,
    ) -> Optional[bool | None]:
        """Analyze repository based on dependency files and save to database"""
        try:
            # Extract dependency files
            dependency_files = self._extract_dependency_files(
                chunks, relative_path, languages
            )

            # Extract and analyze README
            readme_content = self._extract_readme_content(chunks, relative_path)
            readme_analysis = None
            if readme_content:
                readme_analysis = self._analyze_readme_content(readme_content)
            if not dependency_files and not readme_content:
                logger.info("No dependency files or README found for analysis")
                return None

            # Create analysis prompt
            prompt = self._create_comprehensive_analysis_prompt(
                dependency_files, readme_analysis
            )
            # Get analysis from LLM
            messages = [{"role": "user", "content": prompt}]
            response = self.together_client.chat.completions.create(
                model="meta-llama/Llama-3.3-70B-Instruct-Turbo",
                messages=messages,
                max_tokens=2048,
                temperature=0.3,
                top_p=0.9,
                top_k=40,
                repetition_penalty=1.1,
            )

            analysis_content = response.choices[0].message.content

            # Update to database
            await self.context_repository.update_repo_system_reference(
                str(id),
                repo_system_reference=analysis_content,
            )

            logger.info(f"Repository analysis saved with ID: {id}")
            return True

        except Exception as e:
            logger.error(f"Failed to analyze repository: {e}")
            return None

    def _create_embeddings(
        self,
        chunks: List[Document],
        model_api_string="togethercomputer/m2-bert-80M-32k-retrieval",
    ) -> List[Dict]:
        """Create vector embeddings for code chunks"""

        embeddings = []
        if len(chunks) > 0:
            together_client = Together(api_key=settings.TOGETHER_API_KEY)

            if chunks:
                try:
                    # TO DO shoule be changed
                    for chunk in chunks:

                        response = together_client.embeddings.create(
                            input=chunk.page_content,
                            model=model_api_string,
                        )

                        embedding = {
                            "chunk_id": str(
                                uuid.uuid4()
                            ),  # This would be set after chunk creation
                            "embedding": response.data[0].embedding,
                            "model_name": model_api_string,
                            "model_version": "1.0",
                            "vector_dimension": len(response.data[0].embedding),
                            "content": chunk.page_content,
                            "metadata": chunk.metadata,
                            "file_name": chunk.metadata.get("file_name", ""),
                            "file_path": chunk.metadata.get("file_path", ""),
                            "file_size": chunk.metadata.get("file_size", 0),
                        }
                        embeddings.append(embedding)

                except Exception as e:
                    logger.error(f"Failed to create embedding for chunk: {e}")
                    # continue

        return embeddings<|MERGE_RESOLUTION|>--- conflicted
+++ resolved
@@ -386,11 +386,7 @@
             # Get repository information
 
             repo = await self.repo_repository.find_by_repo_id_user_id(
-<<<<<<< HEAD
                 str(job_payload["repo_id"]), str(job_payload["user_id"])
-=======
-                job_payload["repo_id"], job_payload["user_id"]
->>>>>>> 0335aabd
             )
             if not repo:
                 return ProcessingResult(
@@ -425,7 +421,6 @@
             repo_local = Repo(relative_path)
             commit_hash = repo_local.head.commit.hexsha
             if repo.last_commit == commit_hash and repo.status == "failed":
-
                 return ProcessingResult(
                     success=False,
                     context_id=context_id,
@@ -683,6 +678,7 @@
         processed_files = set()
         valid_languages = [lang for lang in languages if lang in DEPENDENCY_FILES]
 
+
         for chunk in chunks:
             file_name = self._get_clean_filename(chunk)
             # Skip if file already processed or invalid
@@ -697,6 +693,7 @@
                 if dependency_file:
                     dependency_files.append(dependency_file)
                     processed_files.add(file_name)
+
 
         return dependency_files
 
